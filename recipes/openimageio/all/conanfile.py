--- conflicted
+++ resolved
@@ -99,11 +99,7 @@
         if self.options.with_hdf5:
             self.requires("hdf5/1.14.3")
         if self.options.with_opencolorio:
-<<<<<<< HEAD
-            self.requires("opencolorio/2.3.2")
-=======
             self.requires("opencolorio/[>=2.3.1 <4]")
->>>>>>> 9c1aac5f
         if self.options.with_opencv:
             self.requires("opencv/[>=4.8.1 <5]")
         if self.options.with_tbb:
