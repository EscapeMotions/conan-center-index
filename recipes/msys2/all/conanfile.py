--- conflicted
+++ resolved
@@ -65,14 +65,11 @@
     def package_id(self):
         del self.info.options.no_kill
 
-<<<<<<< HEAD
     def configure(self):
         if os.environ.get("MSYSTEM"):
             self.running_in_msys_host = True # Because we can't modify self.options.no_kill inside configure()
             self.output.info("Detected running inside a host MSYS2 environment (MSYSTEM is set). Avoiding killing msys to keep the host msys terminal running.")
 
-    def validate(self):
-=======
     def config_options(self):
         default_packages = "base-devel,binutils,gcc"
         if self.settings_target is not None and self.settings_target.arch == "armv8":
@@ -81,7 +78,6 @@
         self.options.packages = default_packages
 
     def validate_build(self):
->>>>>>> 9c1aac5f
         if self.settings.os != "Windows":
             raise ConanInvalidConfiguration("Only Windows supported")
         if self.settings.arch != "x86_64":
