versions:
  "3.16.2":
    folder: "3.x.x"
  "3.16.3":
    folder: "3.x.x"
  "3.16.4":
    folder: "3.x.x"
  "3.16.5":
    folder: "3.x.x"
  "3.16.6":
    folder: "3.x.x"
  "3.16.7":
    folder: "3.x.x"
  "3.16.8":
    folder: "3.x.x"
  "3.17.0":
    folder: "3.x.x"
  "3.17.1":
    folder: "3.x.x"
  "3.17.2":
    folder: "3.x.x"
  "3.17.3":
    folder: "3.x.x"
<<<<<<< HEAD
  "3.18.0":
=======
  "3.18.1":
>>>>>>> 78cfe0b6
    folder: "3.x.x"<|MERGE_RESOLUTION|>--- conflicted
+++ resolved
@@ -21,9 +21,5 @@
     folder: "3.x.x"
   "3.17.3":
     folder: "3.x.x"
-<<<<<<< HEAD
-  "3.18.0":
-=======
   "3.18.1":
->>>>>>> 78cfe0b6
     folder: "3.x.x"