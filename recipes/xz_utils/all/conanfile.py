from conan import ConanFile
from conan.tools.apple import fix_apple_shared_install_name
from conan.tools.cmake import CMake, CMakeToolchain
from conan.tools.env import VirtualBuildEnv
from conan.tools.files import apply_conandata_patches, copy, export_conandata_patches, get, rename, replace_in_file, rm, rmdir, save
from conan.tools.gnu import Autotools, AutotoolsToolchain
from conan.tools.layout import basic_layout
from conan.tools.microsoft import is_msvc, is_msvc_static_runtime, MSBuild, MSBuildToolchain
from conan.tools.scm import Version
import os
import textwrap

required_conan_version = ">=1.54.0"


class XZUtilsConan(ConanFile):
    name = "xz_utils"
    description = (
        "XZ Utils is free general-purpose data compression software with a high "
        "compression ratio. XZ Utils were written for POSIX-like systems, but also "
        "work on some not-so-POSIX systems. XZ Utils are the successor to LZMA Utils."
    )
    url = "https://github.com/conan-io/conan-center-index"
    homepage = "https://tukaani.org/xz"
    topics = ("lzma", "xz", "compression")
    license = "Unlicense", "LGPL-2.1-or-later",  "GPL-2.0-or-later", "GPL-3.0-or-later"
    package_type = "library"
    settings = "os", "arch", "compiler", "build_type"
    options = {
        "shared": [True, False],
        "fPIC": [True, False],
    }
    default_options = {
        "shared": False,
        "fPIC": True,
    }

    @property
    def _settings_build(self):
        return getattr(self, "settings_build", self.settings)

    @property
    def _effective_msbuild_type(self):
        # treat "RelWithDebInfo" and "MinSizeRel" as "Release"
        # there is no DebugMT configuration in upstream vcxproj, we patch Debug configuration afterwards
        return "{}{}".format(
            "Debug" if self.settings.build_type == "Debug" else "Release",
            "MT" if is_msvc_static_runtime(self) and self.settings.build_type != "Debug" else "",
        )

    @property
    def _msbuild_target(self):
        return "liblzma_dll" if self.options.shared else "liblzma"
    
    @property
    def _use_msbuild(self):
        assume_clang_cl = (self.settings.os == "Windows"
                           and self.settings.compiler == "clang"
                           and self.settings.get_safe("compiler.runtime") is not None)
        return (is_msvc(self) or assume_clang_cl) and Version(self.version) < "5.8.1"
    
    @property
    def _use_cmake(self):
        return self.settings.os == "Windows" and Version(self.version) >= "5.8.1"

    def export_sources(self):
        export_conandata_patches(self)

    def config_options(self):
        if self.settings.os == "Windows":
            del self.options.fPIC

    def configure(self):
        if self.options.shared:
            self.options.rm_safe("fPIC")
        self.settings.rm_safe("compiler.cppstd")
        self.settings.rm_safe("compiler.libcxx")

    def layout(self):
        basic_layout(self, src_folder="src")

    def build_requirements(self):
        if self._settings_build.os == "Windows" and not self._use_msbuild and Version(self.version) < "5.8.1":
            self.win_bash = True
            if not self.conf.get("tools.microsoft.bash:path", check_type=str):
<<<<<<< HEAD
                if self.settings.compiler == "gcc":
                    # packages_to_install = "winpthreads-git"
                    packages_to_install = "mingw-w64-x86_64-winpthreads-git"
                #     #  if self.settings.arch == "x86":
                #     #      packages_to_install = "mingw-w64-i686-winpthreads-git"
                #     self.output.info(f"Adding {packages_to_install} to MSYS2 installation packages") # Optional: for debugging
                self.tool_requires("msys2/cci.latest", options={"additional_packages": packages_to_install})
                # self.tool_requires("msys2/cci.latest")
=======
                self.tool_requires("msys2/cci.latest")
        if self._use_cmake:
            self.tool_requires("cmake/[>=3.20]")
>>>>>>> fb463569

    def source(self):
        get(self, **self.conan_data["sources"][self.version], strip_root=True)

    def generate(self):
        if self._use_msbuild:
            tc = MSBuildToolchain(self)
            tc.configuration = self._effective_msbuild_type
            tc.generate()
        elif self._use_cmake:
            tc = CMakeToolchain(self)
            tc.cache_variables["BUILD_SHARED_LIBS"] = self.options.shared
            tc.generate()
        else:
            env = VirtualBuildEnv(self)
            env.generate()
            
            tc = AutotoolsToolchain(self)
            tc.configure_args.append("--disable-doc")
            if self.settings.build_type == "Debug":
                tc.configure_args.append("--enable-debug")
            if self.settings.os == "Windows" and self.settings.compiler == "gcc":
                 # Link against winpthreads on MinGW/MSYS2 for threading support
                 tc.extra_ldflags.append("-lwinpthread")
                 tc.extra_ldflags.append("-print-search-dirs")
            tc.generate()

    @property
    def _msvc_sln_folder(self):
        if (str(self.settings.compiler) == "Visual Studio" and Version(self.settings.compiler) >= "15") or \
           (str(self.settings.compiler) == "msvc" and Version(self.settings.compiler) >= "191"):
            return "vs2017"
        return "vs2013"

    def _build_msvc(self):
        build_script_folder = os.path.join(self.source_folder, "windows", self._msvc_sln_folder)

        #==============================
        # TODO: to remove once https://github.com/conan-io/conan/pull/12817 available in conan client.
        vcxproj_files = [
            os.path.join(build_script_folder, "liblzma.vcxproj"),
            os.path.join(build_script_folder, "liblzma_dll.vcxproj"),
        ]
        if (str(self.settings.compiler) == "Visual Studio" and Version(self.settings.compiler) >= "15") or \
           (str(self.settings.compiler) == "msvc" and Version(self.settings.compiler) >= "191"):
            old_toolset = "v141"
        else:
            old_toolset = "v120"
        new_toolset = MSBuildToolchain(self).toolset
        conantoolchain_props = os.path.join(self.generators_folder, MSBuildToolchain.filename)
        for vcxproj_file in vcxproj_files:
            replace_in_file(
                self, vcxproj_file,
                f"<PlatformToolset>{old_toolset}</PlatformToolset>",
                f"<PlatformToolset>{new_toolset}</PlatformToolset>",
            )
            replace_in_file(
                self, vcxproj_file,
                "<Import Project=\"$(VCTargetsPath)\\Microsoft.Cpp.targets\" />",
                f"<Import Project=\"{conantoolchain_props}\" /><Import Project=\"$(VCTargetsPath)\\Microsoft.Cpp.targets\" />",
            )
            
            if self.settings.arch == "armv8":
                replace_in_file(self, vcxproj_file, "x64", "ARM64")
            
        solution_file = os.path.join(build_script_folder, "xz_win.sln")
        if self.settings.arch == "armv8":
            replace_in_file(self, solution_file, "x64", "ARM64")

        #==============================

        msbuild = MSBuild(self)
        msbuild.build_type = self._effective_msbuild_type
        msbuild.platform = "Win32" if self.settings.arch == "x86" else msbuild.platform
        msbuild.build(os.path.join(build_script_folder, solution_file), targets=[self._msbuild_target])

    def build(self):
        apply_conandata_patches(self)
        if self._use_msbuild:
            self._build_msvc()
        elif self._use_cmake:
            cmake = CMake(self)
            rmdir(self, os.path.join(self.source_folder, "tests")) # optionally included
            cmake.configure()
            cmake.build()
        else:
            autotools = Autotools(self)
            autotools.configure()
            autotools.make()

    def package(self):
        copy(self, "COPYING", src=self.source_folder, dst=os.path.join(self.package_folder, "licenses"))
        if self._use_msbuild:
            inc_dir = os.path.join(self.source_folder, "src", "liblzma", "api")
            copy(self, "*.h", src=inc_dir, dst=os.path.join(self.package_folder, "include"))
            output_dir = os.path.join(self.source_folder, "windows")
            copy(self, "*.lib", src=output_dir, dst=os.path.join(self.package_folder, "lib"), keep_path=False)
            copy(self, "*.dll", src=output_dir, dst=os.path.join(self.package_folder, "bin"), keep_path=False)
            rename(self, os.path.join(self.package_folder, "lib", "liblzma.lib"),
                         os.path.join(self.package_folder, "lib", "lzma.lib"))
        elif self._use_cmake:
            cmake = CMake(self)
            cmake.install()
            rmdir(self, os.path.join(self.package_folder, "lib", "cmake"))
            rmdir(self, os.path.join(self.package_folder, "lib", "pkgconfig"))
            rmdir(self, os.path.join(self.package_folder, "share"))
        else:
            autotools = Autotools(self)
            autotools.install()
            rmdir(self, os.path.join(self.package_folder, "lib", "pkgconfig"))
            rmdir(self, os.path.join(self.package_folder, "share"))
            rm(self, "*.la", os.path.join(self.package_folder, "lib"))
            fix_apple_shared_install_name(self)

        self._create_cmake_module_variables(
            os.path.join(self.package_folder, self._module_file_rel_path),
        )

    def _create_cmake_module_variables(self, module_file):
        # TODO: also add LIBLZMA_HAS_AUTO_DECODER, LIBLZMA_HAS_EASY_ENCODER & LIBLZMA_HAS_LZMA_PRESET
        content = textwrap.dedent(f"""\
            set(LIBLZMA_FOUND TRUE)
            if(DEFINED LibLZMA_INCLUDE_DIRS)
                set(LIBLZMA_INCLUDE_DIRS ${{LibLZMA_INCLUDE_DIRS}})
            endif()
            if(DEFINED LibLZMA_LIBRARIES)
                set(LIBLZMA_LIBRARIES ${{LibLZMA_LIBRARIES}})
            endif()
            set(LIBLZMA_VERSION_MAJOR {Version(self.version).major})
            set(LIBLZMA_VERSION_MINOR {Version(self.version).minor})
            set(LIBLZMA_VERSION_PATCH {Version(self.version).patch})
            set(LIBLZMA_VERSION_STRING "{self.version}")
        """)
        save(self, module_file, content)

    @property
    def _module_file_rel_path(self):
        return os.path.join("lib", "cmake", f"conan-official-{self.name}-variables.cmake")

    def package_info(self):
        self.cpp_info.set_property("cmake_find_mode", "both")
        self.cpp_info.set_property("cmake_file_name", "LibLZMA")
        self.cpp_info.set_property("cmake_target_name", "LibLZMA::LibLZMA")
        self.cpp_info.set_property("cmake_build_modules", [self._module_file_rel_path])
        self.cpp_info.set_property("pkg_config_name", "liblzma")
        self.cpp_info.libs = ["lzma"]
        if not self.options.shared:
            self.cpp_info.defines.append("LZMA_API_STATIC")
        if self.settings.os in ["Linux", "FreeBSD"]:
            self.cpp_info.system_libs.append("pthread")<|MERGE_RESOLUTION|>--- conflicted
+++ resolved
@@ -83,7 +83,6 @@
         if self._settings_build.os == "Windows" and not self._use_msbuild and Version(self.version) < "5.8.1":
             self.win_bash = True
             if not self.conf.get("tools.microsoft.bash:path", check_type=str):
-<<<<<<< HEAD
                 if self.settings.compiler == "gcc":
                     # packages_to_install = "winpthreads-git"
                     packages_to_install = "mingw-w64-x86_64-winpthreads-git"
@@ -92,11 +91,8 @@
                 #     self.output.info(f"Adding {packages_to_install} to MSYS2 installation packages") # Optional: for debugging
                 self.tool_requires("msys2/cci.latest", options={"additional_packages": packages_to_install})
                 # self.tool_requires("msys2/cci.latest")
-=======
-                self.tool_requires("msys2/cci.latest")
         if self._use_cmake:
             self.tool_requires("cmake/[>=3.20]")
->>>>>>> fb463569
 
     def source(self):
         get(self, **self.conan_data["sources"][self.version], strip_root=True)
